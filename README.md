# Policyscope: офлайн-оценка рекомендательных систем

**Policyscope** помогает сравнивать рекомендательные модели без запуска дорогостоящих A/B‑тестов.
Библиотека переиспользует логи текущей политики и оценивает, насколько другая политика могла бы увеличить целевую метрику.

## Как это работает

1. **Собираем логи** текущей политики A: какое действие показали, с какой вероятностью и как реагировал пользователь.
2. **Определяем новую политику B** — например, другую модель рекомендаций.
3. **Пере‑взвешиваем** наблюдения из логов A и получаем приближённое значение метрики под политикой B.

## Реализованные алгоритмы

- **Replay** — учитывает только те логи, где B совпадает с A.
- **IPS** — взвешивает отклики по отношению вероятностей выбора в B и A.
- **SNIPS** — нормализует веса IPS для меньшей дисперсии.
- **Doubly Robust** — комбинирует модель отклика и IPS; достаточно корректности хотя бы одной из них.

<<<<<<< HEAD
## Предположения и ограничения

- **Replay** — новая политика должна часто совпадать со старой, иначе большинство логов отбрасывается.
- **IPS** — требует точного знания вероятностей действий в обеих политиках; большие веса увеличивают дисперсию.
- **SNIPS** — нормализует веса IPS и снижает дисперсию, но остаётся чувствительным к ошибкам вероятностей и малым объёмам данных.
- **Doubly Robust** — корректность достигается, если верна хотя бы модель отклика или пропенсити, но метод чувствителен к ошибкам обеих моделей и выбору клиппинга.
=======
## Jupyter-туториал

Интерактивный ноутбук с теорией и примером расчёта ATE доступен в файле [examples/tutorial.ipynb](examples/tutorial.ipynb).
>>>>>>> 3ddbdd2f

## Установка

```bash
python -m venv .venv && source .venv/bin/activate  # Windows: .venv\Scripts\activate
pip install -r requirements.txt
```

или как пакет:

```bash
pip install -e .
```

## Пример: синтетический эксперимент

В репозитории есть скрипт, который генерирует пользователей и сравнивает две политики.

```bash
python examples/run_synthetic_experiment.py \
  --n_users 50000 \
  --seed 42 \
  --policyA epsilon_greedy --epsilon 0.15 \
  --policyB softmax --tau 0.7 \
  --horizon 90 \
  --weight_clip 20
```

После запуска создаётся папка `artifacts` с логами, оценками и коротким текстовым отчётом.

## Требования к входным данным

Логи политики A должны содержать обязательные поля:

- `user_id` — идентификатор пользователя;
- `a_A` — действие, которое показала политика A;
- `propensity_A` — вероятность выбора этого действия;
- `accept` и/или `cltv` — отклик и ценность;
- признаки пользователя (возраст, доход и др.), используемые моделью.

## Пример применения на своих данных

```python
import pandas as pd
from policyscope.estimators import (
    train_mu_hat,
    prepare_piB_taken,
    replay_value,
    ips_value,
    snips_value,
    dr_value,
)
from policyscope.policies import make_policy

df = pd.read_csv("logs_with_propensity.csv")
policyB = make_policy("softmax", tau=0.7)
piB_taken = prepare_piB_taken(df, policyB)
mu_hat = train_mu_hat(df, target="accept")
V_replay = replay_value(df, policyB, target="accept")
V_ips, ess_ips, clip_ips = ips_value(df, policyB, target="accept")
V_snips, ess_snips, clip_snips = snips_value(df, policyB, target="accept")
V_dr, ess_dr, clip_dr = dr_value(df, policyB, mu_hat, target="accept")
print(V_replay, V_ips, V_snips, V_dr)
```

## Валидация оценок

- **ESS** — проверяйте эффективный размер выборки, чтобы убедиться в достаточном покрытии новой политики.
- **Клиппинг** — ограничивайте большие веса IPS, чтобы уменьшить дисперсию и влияние выбросов.
- **Бутстрэп** — оценивайте доверительные интервалы путём повторной выборки логов.

## Ссылки

- Joachims et al., *Unbiased Learning-to-Rank with Biased Feedback* (WSDM 2017)
- Dudík et al., *Doubly Robust Policy Evaluation and Learning* (ICML 2011)
- Farajtabar et al., *More Robust Doubly Robust Off-policy Evaluation* (arXiv:2205.13421)
- [Counterfactual Evaluation for Recommendation Systems](https://eugeneyan.com/writing/offline-recsys/)

Policyscope распространяется по лицензии MIT.<|MERGE_RESOLUTION|>--- conflicted
+++ resolved
@@ -16,18 +16,16 @@
 - **SNIPS** — нормализует веса IPS для меньшей дисперсии.
 - **Doubly Robust** — комбинирует модель отклика и IPS; достаточно корректности хотя бы одной из них.
 
-<<<<<<< HEAD
 ## Предположения и ограничения
 
 - **Replay** — новая политика должна часто совпадать со старой, иначе большинство логов отбрасывается.
 - **IPS** — требует точного знания вероятностей действий в обеих политиках; большие веса увеличивают дисперсию.
 - **SNIPS** — нормализует веса IPS и снижает дисперсию, но остаётся чувствительным к ошибкам вероятностей и малым объёмам данных.
 - **Doubly Robust** — корректность достигается, если верна хотя бы модель отклика или пропенсити, но метод чувствителен к ошибкам обеих моделей и выбору клиппинга.
-=======
+
 ## Jupyter-туториал
 
 Интерактивный ноутбук с теорией и примером расчёта ATE доступен в файле [examples/tutorial.ipynb](examples/tutorial.ipynb).
->>>>>>> 3ddbdd2f
 
 ## Установка
 
